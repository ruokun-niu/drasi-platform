# Copyright 2024 The Drasi Authors.
#
# Licensed under the Apache License, Version 2.0 (the "License");
# you may not use this file except in compliance with the License.
# You may obtain a copy of the License at
#
#     http://www.apache.org/licenses/LICENSE-2.0
#
# Unless required by applicable law or agreed to in writing, software
# distributed under the License is distributed on an "AS IS" BASIS,
# WITHOUT WARRANTIES OR CONDITIONS OF ANY KIND, either express or implied.
# See the License for the specific language governing permissions and
# limitations under the License.

<<<<<<< HEAD
FROM rust@sha256:738ae99a3d75623f41e6882566b4ef37e38a9840244a47efd4a0ca22e9628b88 as builder
# rust:1.84

RUN apt-get update && apt-get install -y protobuf-compiler libcurl4 && apt-get clean
=======
FROM rust:1.84-bullseye as builder
RUN apt-get update && apt-get install -y protobuf-compiler cmake libc6-dev libssl-dev libclang-dev
>>>>>>> d343738f

WORKDIR /usr/src
COPY ./infrastructure ./infrastructure

RUN cargo new source/shared/query-api
WORKDIR /usr/src/source/shared/query-api
COPY ./sources/shared/query-api/Cargo.toml . 
RUN cargo fetch
COPY ./sources/shared/query-api .
RUN cargo install --force --path .

    
FROM gcr.io/distroless/cc-debian11
ENV RUST_BACKTRACE=1
COPY --from=builder /usr/local/cargo/bin/query-api /usr/local/bin/query-api
# RUN apt-get update && apt install -y openssl
CMD ["query-api"]<|MERGE_RESOLUTION|>--- conflicted
+++ resolved
@@ -12,15 +12,9 @@
 # See the License for the specific language governing permissions and
 # limitations under the License.
 
-<<<<<<< HEAD
-FROM rust@sha256:738ae99a3d75623f41e6882566b4ef37e38a9840244a47efd4a0ca22e9628b88 as builder
-# rust:1.84
-
-RUN apt-get update && apt-get install -y protobuf-compiler libcurl4 && apt-get clean
-=======
 FROM rust:1.84-bullseye as builder
 RUN apt-get update && apt-get install -y protobuf-compiler cmake libc6-dev libssl-dev libclang-dev
->>>>>>> d343738f
+
 
 WORKDIR /usr/src
 COPY ./infrastructure ./infrastructure
