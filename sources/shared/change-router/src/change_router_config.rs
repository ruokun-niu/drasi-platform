<<<<<<< HEAD
// Copyright 2024 The Drasi Authors.
//
// Licensed under the Apache License, Version 2.0 (the "License");
// you may not use this file except in compliance with the License.
// You may obtain a copy of the License at
//
//     http://www.apache.org/licenses/LICENSE-2.0
//
// Unless required by applicable law or agreed to in writing, software
// distributed under the License is distributed on an "AS IS" BASIS,
// WITHOUT WARRANTIES OR CONDITIONS OF ANY KIND, either express or implied.
// See the License for the specific language governing permissions and
// limitations under the License.

use std::env;

use serde::{Deserialize, Serialize};

#[derive(Debug, Clone, Default, Deserialize, Serialize)]
pub struct ChangeRouterConfig {
    pub source_id: String,
    pub subscriber_store: String,
    pub pubsub_name: String,
    pub otel_endpoint: String,
    pub dapr_port: String,
    pub app_port: String,
}

impl ChangeRouterConfig {
    pub fn from_env() -> ChangeRouterConfig {
        let source_id = env::var("SOURCE_ID").expect("SOURCE_ID must be set");
        let subscriber_store =
            env::var("SUBSCRIBER_STORE").unwrap_or_else(|_| "drasi-state".to_string()); //drasi-state?
        let pubsub_name = env::var("PUBSUB_NAME").unwrap_or_else(|_| "drasi-pubsub".to_string()); //drasi-pubsub?

        let otel_endpoint =
            env::var("OTEL_ENDPOINT").unwrap_or_else(|_| "http://otel-collector:4318".to_string());

        let dapr_port = std::env::var("DAPR_HTTP_PORT").unwrap_or_else(|_| "3000".to_string());

        let app_port = std::env::var("APP_PORT").unwrap_or_else(|_| "3000".to_string());
        Self {
            source_id,
            subscriber_store,
            pubsub_name,
            otel_endpoint,
            dapr_port,
            app_port,
        }
    }
}
=======
use std::env;

use serde::{Deserialize, Serialize};

#[derive(Debug, Clone, Default, Deserialize, Serialize)]
pub struct ChangeRouterConfig {
    pub source_id: String,
    pub subscriber_store: String,
    pub pubsub_name: String,
    pub otel_endpoint: String,
    pub dapr_port: String,
    pub app_port: String,
}

impl ChangeRouterConfig {
    pub fn from_env() -> ChangeRouterConfig {
        let source_id = env::var("SOURCE_ID").expect("SOURCE_ID must be set");
        let subscriber_store =
            env::var("SUBSCRIBER_STORE").unwrap_or_else(|_| "drasi-state".to_string()); //drasi-state?
        let pubsub_name = env::var("PUBSUB_NAME").unwrap_or_else(|_| "drasi-pubsub".to_string()); //drasi-pubsub?

        let otel_endpoint =
            env::var("OTEL_ENDPOINT").unwrap_or_else(|_| "http://otel-collector:4318".to_string());

        let dapr_port = std::env::var("DAPR_HTTP_PORT").unwrap_or_else(|_| "3000".to_string());

        let app_port = std::env::var("APP_PORT").unwrap_or_else(|_| "3000".to_string());
        Self {
            source_id,
            subscriber_store,
            pubsub_name,
            otel_endpoint,
            dapr_port,
            app_port,
        }
    }
}
>>>>>>> dda3a66b
<|MERGE_RESOLUTION|>--- conflicted
+++ resolved
@@ -1,91 +1,51 @@
-<<<<<<< HEAD
-// Copyright 2024 The Drasi Authors.
-//
-// Licensed under the Apache License, Version 2.0 (the "License");
-// you may not use this file except in compliance with the License.
-// You may obtain a copy of the License at
-//
-//     http://www.apache.org/licenses/LICENSE-2.0
-//
-// Unless required by applicable law or agreed to in writing, software
-// distributed under the License is distributed on an "AS IS" BASIS,
-// WITHOUT WARRANTIES OR CONDITIONS OF ANY KIND, either express or implied.
-// See the License for the specific language governing permissions and
-// limitations under the License.
-
-use std::env;
-
-use serde::{Deserialize, Serialize};
-
-#[derive(Debug, Clone, Default, Deserialize, Serialize)]
-pub struct ChangeRouterConfig {
-    pub source_id: String,
-    pub subscriber_store: String,
-    pub pubsub_name: String,
-    pub otel_endpoint: String,
-    pub dapr_port: String,
-    pub app_port: String,
-}
-
-impl ChangeRouterConfig {
-    pub fn from_env() -> ChangeRouterConfig {
-        let source_id = env::var("SOURCE_ID").expect("SOURCE_ID must be set");
-        let subscriber_store =
-            env::var("SUBSCRIBER_STORE").unwrap_or_else(|_| "drasi-state".to_string()); //drasi-state?
-        let pubsub_name = env::var("PUBSUB_NAME").unwrap_or_else(|_| "drasi-pubsub".to_string()); //drasi-pubsub?
-
-        let otel_endpoint =
-            env::var("OTEL_ENDPOINT").unwrap_or_else(|_| "http://otel-collector:4318".to_string());
-
-        let dapr_port = std::env::var("DAPR_HTTP_PORT").unwrap_or_else(|_| "3000".to_string());
-
-        let app_port = std::env::var("APP_PORT").unwrap_or_else(|_| "3000".to_string());
-        Self {
-            source_id,
-            subscriber_store,
-            pubsub_name,
-            otel_endpoint,
-            dapr_port,
-            app_port,
-        }
-    }
-}
-=======
-use std::env;
-
-use serde::{Deserialize, Serialize};
-
-#[derive(Debug, Clone, Default, Deserialize, Serialize)]
-pub struct ChangeRouterConfig {
-    pub source_id: String,
-    pub subscriber_store: String,
-    pub pubsub_name: String,
-    pub otel_endpoint: String,
-    pub dapr_port: String,
-    pub app_port: String,
-}
-
-impl ChangeRouterConfig {
-    pub fn from_env() -> ChangeRouterConfig {
-        let source_id = env::var("SOURCE_ID").expect("SOURCE_ID must be set");
-        let subscriber_store =
-            env::var("SUBSCRIBER_STORE").unwrap_or_else(|_| "drasi-state".to_string()); //drasi-state?
-        let pubsub_name = env::var("PUBSUB_NAME").unwrap_or_else(|_| "drasi-pubsub".to_string()); //drasi-pubsub?
-
-        let otel_endpoint =
-            env::var("OTEL_ENDPOINT").unwrap_or_else(|_| "http://otel-collector:4318".to_string());
-
-        let dapr_port = std::env::var("DAPR_HTTP_PORT").unwrap_or_else(|_| "3000".to_string());
-
-        let app_port = std::env::var("APP_PORT").unwrap_or_else(|_| "3000".to_string());
-        Self {
-            source_id,
-            subscriber_store,
-            pubsub_name,
-            otel_endpoint,
-            dapr_port,
-            app_port,
-        }
-    }
-}
->>>>>>> dda3a66b
+// Copyright 2024 The Drasi Authors.
+//
+// Licensed under the Apache License, Version 2.0 (the "License");
+// you may not use this file except in compliance with the License.
+// You may obtain a copy of the License at
+//
+//     http://www.apache.org/licenses/LICENSE-2.0
+//
+// Unless required by applicable law or agreed to in writing, software
+// distributed under the License is distributed on an "AS IS" BASIS,
+// WITHOUT WARRANTIES OR CONDITIONS OF ANY KIND, either express or implied.
+// See the License for the specific language governing permissions and
+// limitations under the License.
+
+use std::env;
+
+use serde::{Deserialize, Serialize};
+
+#[derive(Debug, Clone, Default, Deserialize, Serialize)]
+pub struct ChangeRouterConfig {
+    pub source_id: String,
+    pub subscriber_store: String,
+    pub pubsub_name: String,
+    pub otel_endpoint: String,
+    pub dapr_port: String,
+    pub app_port: String,
+}
+
+impl ChangeRouterConfig {
+    pub fn from_env() -> ChangeRouterConfig {
+        let source_id = env::var("SOURCE_ID").expect("SOURCE_ID must be set");
+        let subscriber_store =
+            env::var("SUBSCRIBER_STORE").unwrap_or_else(|_| "drasi-state".to_string()); //drasi-state?
+        let pubsub_name = env::var("PUBSUB_NAME").unwrap_or_else(|_| "drasi-pubsub".to_string()); //drasi-pubsub?
+
+        let otel_endpoint =
+            env::var("OTEL_ENDPOINT").unwrap_or_else(|_| "http://otel-collector:4318".to_string());
+
+        let dapr_port = std::env::var("DAPR_HTTP_PORT").unwrap_or_else(|_| "3000".to_string());
+
+        let app_port = std::env::var("APP_PORT").unwrap_or_else(|_| "3000".to_string());
+        Self {
+            source_id,
+            subscriber_store,
+            pubsub_name,
+            otel_endpoint,
+            dapr_port,
+            app_port,
+        }
+    }
+}