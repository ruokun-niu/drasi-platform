/**
 * Copyright 2024 The Drasi Authors.
 *
 * Licensed under the Apache License, Version 2.0 (the "License");
 * you may not use this file except in compliance with the License.
 * You may obtain a copy of the License at
 *
 *     http://www.apache.org/licenses/LICENSE-2.0
 *
 * Unless required by applicable law or agreed to in writing, software
 * distributed under the License is distributed on an "AS IS" BASIS,
 * WITHOUT WARRANTIES OR CONDITIONS OF ANY KIND, either express or implied.
 * See the License for the specific language governing permissions and
 * limitations under the License.
 */

const yaml = require("js-yaml");
const fs = require("fs");
const deployResources = require("../fixtures/deploy-resources");
const deleteResources = require("../fixtures/delete-resources");
const PortForward = require("../fixtures/port-forward");
const SignalrFixture = require("../fixtures/signalr-fixture");
const pg = require("pg");
const cp = require("child_process");
const { waitForChildProcess } = require("../fixtures/infrastructure");

let signalrFixture = new SignalrFixture(["risky-containers"]);
let dbPortForward = new PortForward("devops-pg", 5432);

let dbClient = new pg.Client({
  database: "devops",
  host: "127.0.0.1",
  user: "test",
  password: "test",
});

beforeAll(async () => {
  await waitForChildProcess(
    cp.exec(
      "kind get kubeconfig -n drasi-test | sed 's/127.0.0.1.*/kubernetes.default.svc/g' | kubectl create secret generic k8s-context --from-file=context=/dev/stdin -n drasi-system",
      { encoding: "utf-8" },
    ),
  );

  const resources = yaml.loadAll(
    fs.readFileSync(__dirname + "/resources.yaml", "utf8"),
  );
  await deployResources(resources);
  await signalrFixture.start();
  dbClient.port = await dbPortForward.start();
  await dbClient.connect();
<<<<<<< HEAD
  await new Promise((r) => setTimeout(r, 5000)); // reactivator is slow to startup
}, 180000);
=======
  await new Promise((r) => setTimeout(r, 5000));
}, 120000);
>>>>>>> d5cefba3

afterAll(async () => {
  await signalrFixture.stop();
  await dbClient.end();
  dbPortForward.stop();
  const resources = yaml.loadAll(
    fs.readFileSync(__dirname + "/resources.yaml", "utf8"),
  );
  await deleteResources(resources);
});

test("scenario", async () => {
  let initData = await signalrFixture.requestReload("risky-containers");

  expect(initData.length == 1).toBeTruthy();
  expect(initData[0].image == "drasidemo.azurecr.io/my-app:0.1").toBeTruthy();

  let insertCondition = signalrFixture.waitForChange(
    "risky-containers",
    (change) =>
      change.op == "i" &&
      change.payload.after.image == "drasidemo.azurecr.io/my-app:0.2" &&
      change.payload.after.reason == "Critical Bug",
  );

  await dbClient.query(
    `insert into "RiskyImage" ("Id", "Image", "Reason") values (101, 'drasidemo.azurecr.io/my-app:0.2', 'Critical Bug')`,
  );

  expect(await insertCondition).toBeTruthy();

  let updateCondition = signalrFixture.waitForChange(
    "risky-containers",
    (change) =>
      change.op == "d" &&
      change.payload.before.image == "drasidemo.azurecr.io/my-app:0.2" &&
      change.payload.before.reason == "Critical Bug",
    60000,
  );

  await waitForChildProcess(
    cp.exec(
      "kubectl set image pod/my-app-2 app=drasidemo.azurecr.io/my-app:0.3",
      { encoding: "utf-8" },
    ),
  );

  expect(await updateCondition).toBeTruthy();
}, 120000);<|MERGE_RESOLUTION|>--- conflicted
+++ resolved
@@ -49,13 +49,8 @@
   await signalrFixture.start();
   dbClient.port = await dbPortForward.start();
   await dbClient.connect();
-<<<<<<< HEAD
-  await new Promise((r) => setTimeout(r, 5000)); // reactivator is slow to startup
-}, 180000);
-=======
   await new Promise((r) => setTimeout(r, 5000));
 }, 120000);
->>>>>>> d5cefba3
 
 afterAll(async () => {
   await signalrFixture.stop();
