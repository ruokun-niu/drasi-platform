﻿<Project Sdk="Microsoft.NET.Sdk">

  <PropertyGroup>
    <TargetFramework>net8.0</TargetFramework>
    <RootNamespace>Drasi.Reaction.SDK</RootNamespace>
    <ImplicitUsings>enable</ImplicitUsings>
    <Nullable>enable</Nullable>

    <PackageId>Drasi.Reaction.SDK</PackageId>
    <Authors>The Drasi authors</Authors>
    <Description>Reaction SDK for Drasi</Description>
    <PackageProjectUrl>https://drasi.io</PackageProjectUrl>
    <PackageLicenseExpression>Apache-2.0</PackageLicenseExpression>
    <RepositoryType>git</RepositoryType>
    <RepositoryUrl>https://github.com/drasi-project/drasi-platform.git</RepositoryUrl>
<<<<<<< HEAD
    <Version>0.1.9</Version>
    <PackageIcon>drasi.png</PackageIcon>
    <PackageVersion>0.1.9-alpha</PackageVersion>
=======
    <Version>0.1.8</Version>
    <PackageIcon>drasi.png</PackageIcon>
    <PackageVersion>0.1.8-alpha</PackageVersion>
>>>>>>> 0c166c4c
    <PackageReadmeFile>README.md</PackageReadmeFile>
  </PropertyGroup>

  <ItemGroup>
	  <InternalsVisibleTo Include="Drasi.Reaction.SDK.Tests" />
    <None Include="README.md" Pack="true" PackagePath="\"/>
    <None Include="drasi.png" Pack="true" PackagePath="\"/>
    <PackageReference Include="Dapr.AspNetCore" Version="1.14.0" />
    <PackageReference Include="Dapr.Client" Version="1.14.0" />
    <PackageReference Include="YamlDotNet" Version="16.1.3" />
  </ItemGroup>

</Project>
<|MERGE_RESOLUTION|>--- conflicted
+++ resolved
@@ -1,37 +1,30 @@
-﻿<Project Sdk="Microsoft.NET.Sdk">
-
-  <PropertyGroup>
-    <TargetFramework>net8.0</TargetFramework>
-    <RootNamespace>Drasi.Reaction.SDK</RootNamespace>
-    <ImplicitUsings>enable</ImplicitUsings>
-    <Nullable>enable</Nullable>
-
-    <PackageId>Drasi.Reaction.SDK</PackageId>
-    <Authors>The Drasi authors</Authors>
-    <Description>Reaction SDK for Drasi</Description>
-    <PackageProjectUrl>https://drasi.io</PackageProjectUrl>
-    <PackageLicenseExpression>Apache-2.0</PackageLicenseExpression>
-    <RepositoryType>git</RepositoryType>
-    <RepositoryUrl>https://github.com/drasi-project/drasi-platform.git</RepositoryUrl>
-<<<<<<< HEAD
-    <Version>0.1.9</Version>
-    <PackageIcon>drasi.png</PackageIcon>
-    <PackageVersion>0.1.9-alpha</PackageVersion>
-=======
-    <Version>0.1.8</Version>
-    <PackageIcon>drasi.png</PackageIcon>
-    <PackageVersion>0.1.8-alpha</PackageVersion>
->>>>>>> 0c166c4c
-    <PackageReadmeFile>README.md</PackageReadmeFile>
-  </PropertyGroup>
-
-  <ItemGroup>
-	  <InternalsVisibleTo Include="Drasi.Reaction.SDK.Tests" />
-    <None Include="README.md" Pack="true" PackagePath="\"/>
-    <None Include="drasi.png" Pack="true" PackagePath="\"/>
-    <PackageReference Include="Dapr.AspNetCore" Version="1.14.0" />
-    <PackageReference Include="Dapr.Client" Version="1.14.0" />
-    <PackageReference Include="YamlDotNet" Version="16.1.3" />
-  </ItemGroup>
-
-</Project>
+﻿<Project Sdk="Microsoft.NET.Sdk">
+
+  <PropertyGroup>
+    <TargetFramework>net8.0</TargetFramework>
+    <RootNamespace>Drasi.Reaction.SDK</RootNamespace>
+    <ImplicitUsings>enable</ImplicitUsings>
+    <Nullable>enable</Nullable>
+
+    <PackageId>Drasi.Reaction.SDK</PackageId>
+    <Authors>The Drasi authors</Authors>
+    <Description>Reaction SDK for Drasi</Description>
+    <PackageProjectUrl>https://drasi.io</PackageProjectUrl>
+    <PackageLicenseExpression>Apache-2.0</PackageLicenseExpression>
+    <RepositoryType>git</RepositoryType>
+    <RepositoryUrl>https://github.com/drasi-project/drasi-platform.git</RepositoryUrl>
+    <Version>0.1.9</Version>
+    <PackageIcon>drasi.png</PackageIcon>
+    <PackageReadmeFile>README.md</PackageReadmeFile>
+  </PropertyGroup>
+
+  <ItemGroup>
+	  <InternalsVisibleTo Include="Drasi.Reaction.SDK.Tests" />
+    <None Include="README.md" Pack="true" PackagePath="\"/>
+    <None Include="drasi.png" Pack="true" PackagePath="\"/>
+    <PackageReference Include="Dapr.AspNetCore" Version="1.14.0" />
+    <PackageReference Include="Dapr.Client" Version="1.14.0" />
+    <PackageReference Include="YamlDotNet" Version="16.1.3" />
+  </ItemGroup>
+
+</Project>